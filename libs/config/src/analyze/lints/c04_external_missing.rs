use std::{cell::RefCell, collections::HashMap, fmt, rc::Rc, sync::Arc};

use hemtt_common::config::{LintConfig, ProjectConfig};
use hemtt_workspace::{
    lint::{AnyLintRunner, Lint, LintRunner},
    reporting::{Code, Codes, Diagnostic, Processed},
};

use crate::{analyze::LintData, Class, Config, Property};

crate::analyze::lint!(LintC04ExternalMissing);

impl Lint<LintData> for LintC04ExternalMissing {
    fn ident(&self) -> &'static str {
        "external_missing"
    }

    fn sort(&self) -> u32 {
        40
    }

    fn description(&self) -> &'static str {
        "Reports on classes that extend an external class that is not present in the config"
    }

    fn documentation(&self) -> &'static str {
        "### Example

**Incorrect**
```hpp
class MyClass: ExternalClass {
    value = 1;
};
```

**Correct**
```hpp
class ExternalClass;
class MyClass: ExternalClass {
    value = 1;
};
```

### Explanation

Classes that extend an external class must be declared in the config.

Read more about [class inheritance](https://community.bistudio.com/wiki/Class_Inheritance).
"
    }

    fn default_config(&self) -> LintConfig {
        LintConfig::fatal()
    }

    fn runners(&self) -> Vec<Box<dyn AnyLintRunner<LintData>>> {
        vec![Box::new(Runner)]
    }
}

struct Runner;
impl LintRunner<LintData> for Runner {
    type Target = Config;
    #[allow(clippy::let_and_return)]
    fn run(
        &self,
        _project: Option<&ProjectConfig>,
        _config: &LintConfig,
        processed: Option<&Processed>,
        _runtime: &hemtt_common::config::RuntimeArguments,
        target: &Config,
        _data: &LintData,
    ) -> Vec<std::sync::Arc<dyn Code>> {
        let Some(processed) = processed else {
            return vec![];
        };
        let root = Rc::new(RefCell::new(ClassNode {
            class: Class::Root { properties: vec![] },
            upper: None,
            subclasses: HashMap::new(),
        }));
        check(&target.0, &root, processed)
    }
}

struct ClassNode {
    class: Class,
    upper: Option<Rc<RefCell<ClassNode>>>,
    subclasses: HashMap<String, Rc<RefCell<ClassNode>>>,
}
impl fmt::Debug for ClassNode {
    fn fmt(&self, f: &mut fmt::Formatter) -> fmt::Result {
        let upper_name = self.upper.as_ref().map_or_else(
            || "None".to_string(),
            |p| {
                p.borrow()
                    .class
                    .name()
                    .expect("class has a name")
                    .value
                    .clone()
            },
        );
        write!(f, "Cfg {{ name: {}, upper: {}", self.class, upper_name)?;
        for subclass in &self.subclasses {
            write!(f, "\n-{:?}", subclass.1.borrow())?;
        }
        write!(f, " }}")
    }
}

impl ClassNode {
    fn insert_class(cfg: &Rc<RefCell<Self>>, class: &Class) -> Rc<RefCell<Self>> {
        let name = class
            .name()
            .expect("class has a name")
            .value
            .to_ascii_lowercase();
        let new_class = Rc::new(RefCell::new(Self {
            class: class.clone(),
            upper: Some(cfg.clone()),
            subclasses: HashMap::new(),
        }));
        cfg.borrow_mut().subclasses.insert(name, new_class.clone());
        new_class
    }

    #[allow(clippy::assigning_clones)]
    fn insert_inherited(
        cfg: &Rc<RefCell<Self>>,
        class: &Class,
        parent: &str,
    ) -> (Rc<RefCell<Self>>, bool) {
        let name = class
            .name()
            .expect("class has a name")
            .value
            .to_ascii_lowercase();
        let mut new_class = None;
        let mut search_tier = Some(cfg.clone());
        while let Some(search) = search_tier {
            let parent_key = parent.to_ascii_lowercase();
            let result_hash = search.borrow().subclasses.get(&parent_key).cloned();
            let Some(result_parent) = result_hash else {
                search_tier = search.borrow().upper.clone();
                continue;
            };
            let parent_cfg = result_parent.borrow_mut();
            new_class = Some(Rc::new(RefCell::new(Self {
                class: class.clone(),
                upper: Some(cfg.clone()),
                subclasses: parent_cfg.subclasses.clone(),
            })));
            break;
        }
        let found = new_class.is_some();
        if !found {
            new_class = Some(Rc::new(RefCell::new(Self {
                class: class.clone(),
                upper: Some(cfg.clone()),
                subclasses: HashMap::new(),
            })));
        }
        cfg.borrow_mut()
            .subclasses
            .insert(name, new_class.clone().expect("new_class exists"));
        (new_class.expect("new_class exists"), found)
    }
}

fn check(properties: &[Property], base: &Rc<RefCell<ClassNode>>, processed: &Processed) -> Codes {
    let mut codes: Codes = Vec::new();
    for property in properties {
        if let Property::Class(c) = property {
            match c {
                Class::Root { properties } => {
                    codes.extend(check(properties, base, processed));
                }
<<<<<<< HEAD
                Class::External { name } => {
                    let name = name.value.to_ascii_lowercase();
                    defined.insert(name);
=======
                Class::External { .. } => {
                    ClassNode::insert_class(base, c);
>>>>>>> 3fc47592
                }
                Class::Local {
                    name: _,
                    parent,
                    properties,
                    err_missing_braces: _,
                } => {
<<<<<<< HEAD
                    let name = name.value.to_ascii_lowercase();
                    if let Some(parent) = parent {
                        let parent = parent.value.to_ascii_lowercase();
                        if parent != name && !defined.contains(&parent) {
=======
                    let new_class = if parent.is_none() {
                        ClassNode::insert_class(base, c)
                    } else {
                        let (class, found) = ClassNode::insert_inherited(
                            base,
                            c,
                            &parent.clone().expect("parent exists").value,
                        );
                        if !found {
>>>>>>> 3fc47592
                            codes.push(Arc::new(CodeC04ExternalMissing::new(c.clone(), processed)));
                        }
                        class
                    };
                    codes.extend(check(properties, &new_class, processed));
                }
            }
        }
    }

    codes
}

#[allow(clippy::module_name_repetitions)]
pub struct CodeC04ExternalMissing {
    class: Class,
    diagnostic: Option<Diagnostic>,
}

impl Code for CodeC04ExternalMissing {
    fn ident(&self) -> &'static str {
        "L-C04"
    }

    fn link(&self) -> Option<&str> {
        Some("/analysis/config.html#external_missing")
    }

    fn message(&self) -> String {
        "class's parent is not present".to_string()
    }

    fn label_message(&self) -> String {
        "not present in config".to_string()
    }

    fn help(&self) -> Option<String> {
        self.class.parent().map(|parent| {
            format!(
                "add `class {};` to the config to declare it as external",
                parent.as_str(),
            )
        })
    }

    fn diagnostic(&self) -> Option<Diagnostic> {
        self.diagnostic.clone()
    }
}

impl CodeC04ExternalMissing {
    #[must_use]
    pub fn new(class: Class, processed: &Processed) -> Self {
        Self {
            class,
            diagnostic: None,
        }
        .generate_processed(processed)
    }

    fn generate_processed(mut self, processed: &Processed) -> Self {
        let Some(parent) = self.class.parent() else {
            panic!("CodeC04ExternalMissing::generate_processed called on class without parent");
        };
        self.diagnostic = Diagnostic::from_code_processed(&self, parent.span.clone(), processed);
        self
    }
}<|MERGE_RESOLUTION|>--- conflicted
+++ resolved
@@ -176,14 +176,8 @@
                 Class::Root { properties } => {
                     codes.extend(check(properties, base, processed));
                 }
-<<<<<<< HEAD
-                Class::External { name } => {
-                    let name = name.value.to_ascii_lowercase();
-                    defined.insert(name);
-=======
                 Class::External { .. } => {
                     ClassNode::insert_class(base, c);
->>>>>>> 3fc47592
                 }
                 Class::Local {
                     name: _,
@@ -191,12 +185,6 @@
                     properties,
                     err_missing_braces: _,
                 } => {
-<<<<<<< HEAD
-                    let name = name.value.to_ascii_lowercase();
-                    if let Some(parent) = parent {
-                        let parent = parent.value.to_ascii_lowercase();
-                        if parent != name && !defined.contains(&parent) {
-=======
                     let new_class = if parent.is_none() {
                         ClassNode::insert_class(base, c)
                     } else {
@@ -206,7 +194,6 @@
                             &parent.clone().expect("parent exists").value,
                         );
                         if !found {
->>>>>>> 3fc47592
                             codes.push(Arc::new(CodeC04ExternalMissing::new(c.clone(), processed)));
                         }
                         class
