--- conflicted
+++ resolved
@@ -33,6 +33,8 @@
         Self {
             path,
             localizations: Arc::new(Mutex::new(Vec::with_capacity(16))),
+            functions_defined: Arc::new(Mutex::new(HashSet::new())),
+            magazine_well_info: Arc::new(Mutex::new((Vec::new(), Vec::new()))),
         }
     }
     
@@ -46,6 +48,8 @@
         Self {
             path,
             localizations: self.localizations.clone(),
+            functions_defined: self.functions_defined.clone(),
+            magazine_well_info: self.magazine_well_info.clone(),
         }
     }
 }
@@ -53,7 +57,7 @@
 pub use cfgpatch::CfgPatch;
 pub use chumsky::ChumskyCode;
 
-use crate::{Array, Class, Config, Expression, Item, Number, Property, Str, Value, MacroExpression};
+use crate::{Array, Class, Config, Expression, Item, Number, Property, Str, Value, MacroExpression, EnumDef};
 
 /// Trait for analyzing objects with optimized implementations
 pub trait Analyze: Sized + 'static {
@@ -74,6 +78,8 @@
 impl Analyze for Str {}
 impl Analyze for Number {}
 impl Analyze for Expression {}
+impl Analyze for MacroExpression {}
+impl Analyze for EnumDef {}
 
 impl Analyze for Config {
     fn analyze(
@@ -111,25 +117,15 @@
         codes.extend(match self {
             Self::External { .. } => Vec::new(),
             Self::Local { properties, .. } | Self::Root { properties, .. } => {
-<<<<<<< HEAD
-                // Use optimized path construction
                 let data = if let Some(name) = self.name() {
                     data.with_child_path(&name.value)
                 } else {
                     LintData {
                         path: data.path.clone(),
                         localizations: data.localizations.clone(),
+                        functions_defined: data.functions_defined.clone(),
+                        magazine_well_info: data.magazine_well_info.clone(),
                     }
-=======
-                let data = LintData {
-                    path: self.name().map_or_else(
-                        || data.path.clone(),
-                        |name| format!("{}/{}", data.path, name.value),
-                    ),
-                    localizations: data.localizations.clone(),
-                    functions_defined: data.functions_defined.clone(),
-                    magazine_well_info: data.magazine_well_info.clone(),
->>>>>>> 3fc47592
                 };
                 
                 // Pre-allocate with estimated capacity
@@ -155,12 +151,6 @@
         let mut codes = Vec::with_capacity(4);
         codes.extend(manager.run(data, project, Some(processed), self));
         codes.extend(match self {
-<<<<<<< HEAD
-            Self::Class(class) => class.analyze(data, project, processed, manager),
-            Self::Entry { .. } => Vec::new(),
-            Self::Delete(_) | Self::MissingSemicolon(_, _) => Vec::new(),
-            Self::Enum(_) => Vec::new(),
-=======
             Self::Entry { value, .. } => {
                 let data = LintData {
                     path: format!("{}.{}", data.path, self.name().value),
@@ -172,7 +162,7 @@
             }
             Self::Class(c) => c.analyze(data, project, processed, manager),
             Self::Delete(_) | Self::MissingSemicolon(_, _) => vec![],
->>>>>>> 3fc47592
+            Self::Enum(e) => e.analyze(data, project, processed, manager),
         });
         codes
     }
@@ -248,24 +238,6 @@
     }
 }
 
-<<<<<<< HEAD
-impl Analyze for MacroExpression {
-    fn analyze(
-        &self,
-        data: &LintData,
-        project: Option<&ProjectConfig>,
-        processed: &Processed,
-        manager: &LintManager<LintData>,
-    ) -> Codes {
-        let mut codes = Vec::with_capacity(4 + self.args.len());
-        codes.extend(manager.run(data, project, Some(processed), self));
-        // Analyze macro arguments with pre-allocated capacity
-        for arg in &self.args {
-            codes.extend(arg.analyze(data, project, processed, manager));
-        }
-        codes
-    }
-=======
 #[must_use]
 #[allow(clippy::ptr_arg)]
 pub fn lint_all(project: Option<&ProjectConfig>, addons: &Vec<Addon>) -> Codes {
@@ -291,5 +263,4 @@
         None,
         addons,
     )
->>>>>>> 3fc47592
 }