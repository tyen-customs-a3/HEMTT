--- conflicted
+++ resolved
@@ -158,26 +158,10 @@
 
 #[allow(clippy::too_many_lines)]
 pub fn property() -> impl Parser<char, Property, Error = Simple<char>> {
-<<<<<<< HEAD
-    recursive(|_rec| {
-        let properties = _rec
-            .labelled("class property")
-            .padded()
-            .repeated()
-            .padded()
-            .delimited_by(just('{'), just('}'))
-            .recover_with(nested_delimiters(
-                '{',
-                '}',
-                [('[', ']'), ('(', ')')],
-                |_| vec![]
-            ));
-=======
     recursive(|rec| {
         let properties = just('{')
             .ignore_then(rec.labelled("class property").padded().repeated().padded())
             .then_ignore(just('}').padded().or_not());
->>>>>>> 3fc47592
 
         let class_external = just("class ")
             .padded()
@@ -263,60 +247,7 @@
                 .padded()
                 .ignore_then(ident().labelled("delete class name"))
                 .map(Property::Delete),
-<<<<<<< HEAD
-            enum_def(),
-            // Handle property assignments first
             property_assignment,
-            // Then handle standalone macros more explicitly
-            standalone_macro(),
-            // Then handle property name macros not followed by assignment
-            macro_property_name()
-                .then_ignore(none_of("=[").rewind())
-                .map_with_span(|name, span| Property::Entry {
-=======
-            ident()
-                .labelled("property name")
-                .padded()
-                .then(
-                    just("[]")
-                        .padded()
-                        .ignore_then(
-                            just('=')
-                                .padded()
-                                .ignore_then(
-                                    super::array::array(false)
-                                        .map(Value::Array)
-                                        .or(value())
-                                        .padded()
-                                        .labelled("array value")
-                                        .recover_with(skip_until([';'], Value::Invalid)),
-                                )
-                                .or(just("+=")
-                                    .padded()
-                                    .ignore_then(super::array::array(true).map(Value::Array))
-                                    .or(value())
-                                    .padded()
-                                    .labelled("array expand value"))
-                                .recover_with(skip_until([';'], Value::Invalid))
-                                .map(|value| (value, true)),
-                        )
-                        .or(just('=')
-                            .padded()
-                            .ignore_then(
-                                value()
-                                    .then_ignore(just(';').rewind())
-                                    .recover_with(skip_until([';', '\n', '}'], Value::Invalid))
-                                    .padded()
-                                    .labelled("property value"),
-                            )
-                            .map(|value| (value, false))),
-                )
-                .map(|(name, (value, expected_array))| Property::Entry {
->>>>>>> 3fc47592
-                    name,
-                    value: Value::Invalid(span),
-                    expected_array: false,
-                }),
             
             // Handle trailing commas in macro expansions (common in engine_asset.hpp)
             just(',')
